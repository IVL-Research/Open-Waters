<<<<<<< HEAD
import os
import datetime
import pandas as pd
import numpy as np
import plotly.express as px
import plotly.graph_objs as go
import matplotlib.pyplot as plt
import glob
import pptx
from pptx.util import Inches, Pt


class TimeSeriesConstrictor:
    """
    A class to contain a pandas dataframe along with functions to modify the data in it.
    If the class methods are used, the original data in the dataframe is always kept as it is.
    Instead, new columns are created with the modified data along with how they were created.
    """

    def __init__(self, dataframe=None, metadata=None, description=None):
        if isinstance(dataframe, type(pd.DataFrame())):
            self.dataframe = dataframe
        if isinstance(metadata, type(dict())):
            self.metadata = metadata
        else:
            self.metadata = dict()
        if isinstance(description, type(dict())):
            self.description = description
        else:
            self.description = dict()

    def plot(self, y_column="all", default_mode="lines", **kwargs):
        """
        Returns interactive plot.
        y_column is the column name in self.dataframe,
        can be either a string or a list of strings.

        """
        fig = go.Figure()

        if y_column == "all":
            y_column = [str(col) for col in self.dataframe.columns]
        elif not isinstance(y_column, type([])):
            y_column = [y_column]
        for col in y_column:
            marker_dict = dict()
            temp_data = self.dataframe[col].dropna()
            mode = default_mode
            try:
                mode = self.metadata[col]["plot_mode"]
                marker_dict["symbol"] = self.metadata[col]["plot_markers"]
            except:
                pass
            fig.add_trace(
                go.Scatter(
                    x=temp_data.index,
                    y=temp_data,
                    name=col,
                    mode=mode,
                    marker=marker_dict,
                )
            )
        fig.update_layout(showlegend=True)

        return fig

    def plot_static(self, y_column, save_name='', **kwargs):
        """
        Returns and/or saves static plot, for export of results.
        y_column is the column name in self.dataframe.
        """

        # Check if outlier column
        if 'outlier' in y_column:
            # Plot outliers as points above used data column
            temp_df = self.dataframe[[y_column]].copy()
            temp_df['Time'] = temp_df.index
            fig, ax = plt.subplots(figsize=(12, 5))
            self.dataframe[self.metadata[y_column]['used_data_column']].plot(ax=ax)
            temp_df.plot(x='Time', y=y_column, kind='scatter', color='DarkOrange', ax=ax)
        else:
            # Set fig size suitable for time series
            plt.figure(figsize=(12, 5))
            # Plot y_column
            self.dataframe[y_column].plot()

        # Set axis labels
        try:
            plt.ylabel(self.description[y_column]['unit'])
        except KeyError:
            pass

        # Set title and grid options
        plt.title(y_column)
        plt.grid()
        plt.xticks(rotation=90)

        if not save_name == '':
            plt.savefig(save_name, bbox_inches='tight')
            plt.close()
        else:
            plt.show()

    def create_metadata(self, metadata_dict, target_column):

        self.metadata[target_column] = dict()
        for key in metadata_dict.keys():
            self.metadata[target_column][key] = metadata_dict[key]

    def create_description(self, target_column, var_def=None):

        self.description[target_column] = dict()

        # Read from variable definition file
        if var_def:
            try:
                self.description[target_column]['info'] = var_def['Description'][target_column]
                self.description[target_column]['unit'] = var_def['EngineeringUnit'][target_column]
                self.description[target_column]['min limit'] = var_def['Min limit'][target_column]
                self.description[target_column]['max limit'] = var_def['Max limit'][target_column]
                self.description[target_column]['max constant values'] = var_def['MaxConstantValues'][target_column]
            except KeyError:
                pass

        # Calculate descriptive statistics
        statistics = self.dataframe[target_column].describe()
        for ix, stat in enumerate(statistics):
            self.description[target_column][statistics.index[ix]] = stat

    def outlier_detection(
        self,
        target_column,
        outlier_dist="robust",
        window_size=3,
        median_lim=1,
        mode="run",
        output_column_name="preprocessed",
        outlier_column_name="outliers",
        **kwargs
    ):
        """
        Find outliers.
        Creates one dataframe column called "outliers" where outliers are
        kept and one dataframe column called "preprocessed" where outliers are removed.
        """

        # Constants should always be stated at the top and explained
        CONSTANT_1 = (
            0.675  # Standard distribution constant, portion of data within 1 STD.
        )

        # Create name for column
        new_column = self.create_target_column(outlier_column_name)
        new_column_2 = self.create_target_column(output_column_name)

        # Create metadata dictionary for outliers
        metadata_dict = {"method": "outlier_detection",
                         "used_data_column": target_column,
                         "outlier_dist": outlier_dist,
                         "window_size": window_size,
                         "median_lim": median_lim,
                         "mode": mode,
                         "plot_mode": "markers",
                         "plot_markers": "circle-open"}
        self.create_metadata(metadata_dict, new_column)

        # Create metadata dictionary for column where outliers have been removed

        metadata_dict = {"method": "outlier_detection",
                         "used_data_column": target_column,
                         "outlier_dist": outlier_dist,
                         "window_size": window_size,
                         "median_lim": median_lim,
                         "mode": mode}
        self.create_metadata(metadata_dict, new_column_2)

        # Create temporary dataframe to use only inside this method
        outlier_detection_temp_df = pd.DataFrame()

        # Median of previous (window_size) values
        val = (
            self.dataframe[target_column]
            .rolling(window_size)
            .median(**kwargs)
            .shift(1, axis=0)
        )

        if outlier_dist == "robust":
            # Mean absolute deviation
            mad_val = self.dataframe[target_column].mad(**kwargs)

            # Compare value with val
            outlier_detection_temp_df["Test"] = CONSTANT_1 * (
                (self.dataframe[target_column] - val).abs() / mad_val
            )
        elif outlier_dist == "gaussian":
            # Standard deviation
            dataStd = self.dataframe[target_column].std(**kwargs)

            # Compare value with val
            outlier_detection_temp_df["Test"] = (
                self.dataframe[target_column] - val
            ).abs() / dataStd
        else:
            print("No valid outlier_dist specified, doing nothing")
            outlier_detection_temp_df["Test"] = np.nan
            self.metadata[new_column]["outlier_dist"] = "None"

        if mode == "run":
            # Create column where 0="not outlier", 1="outlier"
            outlier_detection_temp_df["anomalyVec"] = np.zeros(len(self.dataframe))
            outlier_detection_temp_df.loc[
                outlier_detection_temp_df["Test"] > median_lim, "anomalyVec"
            ] = 1

            # Create own column with outliers
            self.dataframe[new_column] = self.dataframe[
                target_column
            ] * outlier_detection_temp_df["anomalyVec"].replace(0, np.nan)

            # The number of data points that were not possible to check with current test due to Nans inside the moving window.
            # Nans in original data are exclude from the sum.
            self.metadata[new_column]["NonCheckedData"] = dict()
            self.metadata[new_column]["NonCheckedData"] = (
                outlier_detection_temp_df["Test"].isna().sum()
                - self.dataframe[target_column].isna().sum()
            )

            self.metadata[new_column]["AnomalyProportion"] = (
                outlier_detection_temp_df["anomalyVec"].sum()
                / outlier_detection_temp_df["anomalyVec"].count()
            )

            # Create column where outliers have been removed from the target data
            self.dataframe[new_column_2] = self.dataframe[target_column].loc[
                outlier_detection_temp_df["anomalyVec"] < 0.5
            ]

            # Add description for outliers and pre-processing columns
            self.create_description(new_column)
            self.description[new_column]["info"] = (
                "Data where all NON-outliers of " + target_column + " are set to nan"
            )
            self.description[new_column][
                "NonCheckedData"
            ] = "Number of data points that were not possible to \
            evaluate with the current test due to Nans inside the moving window. Nans in original data are exclude from the sum."

            self.create_description(new_column_2)
            self.description[new_column_2]["info"] = (
                    "Data where outliers of " + target_column + " are set to nan"
            )

    def read_excel(self, path, index_col=0, **kwargs):
        self.dataframe = pd.read_excel(path, index_col=index_col, **kwargs)

    def read_csv(self, path, index_col=0, **kwargs):
        self.dataframe = pd.read_csv(path, index_col=index_col, **kwargs)

    def find_frozen_values(
        self,
        target_column,
        window_size=3,
        var_lim_low=4,
        mode="run",
        output_column_name="preprocessed",
        outlier_column_name="frozen_values",
        **kwargs
    ):
        """
        Find frozen values.
        Creates one dataframe column called "frozen_values" where data points that are frozen
        are kept and one dataframe column called "preprocessed" where frozen data points
        are removed.
        """

        # Create name for column
        new_column = self.create_target_column(outlier_column_name)
        new_column_2 = self.create_target_column(output_column_name)

        # Create metadata dictionary for frozen values
        metadata_dict = {"method": "find_frozen_values",
                         "used_data_column": target_column,
                         "window_size": window_size,
                         "var_lim_low": var_lim_low,
                         "mode": mode,
                         "plot_mode": "markers",
                         "plot_markers": "circle-open"}
        self.create_metadata(metadata_dict, new_column)

        # Create metadata dictionary for column where frozen values have been removed from target data
        metadata_dict = {"method": "find_frozen_values",
                         "used_data_column": target_column,
                         "window_size": window_size,
                         "var_lim_low": var_lim_low,
                         "mode": mode}
        self.create_metadata(metadata_dict, new_column_2)

        # create temporary dataframe
        frozen_values_temp_df = pd.DataFrame()

        # calc standard deviation of data within the window
        frozen_values_temp_df["Test"] = (
            self.dataframe[target_column].rolling(window_size).std(**kwargs)
        )

        # create column where 0="not frozen value", 1="frozen value"
        frozen_values_temp_df["anomalyVec"] = 0
        frozen_values_temp_df.loc[
            frozen_values_temp_df["Test"] < var_lim_low, "anomalyVec"
        ] = 1

        # Process entire window as frozen
        frozen_values_temp_df["anomalyVec"] = (
            frozen_values_temp_df["anomalyVec"]
            .shift(-window_size + 1, fill_value=0)
            .rolling(window_size)
            .max(**kwargs)
        )

        # first number of data points becomes nan due to window size, these are not detected as frozen and set to 0 here
        frozen_values_temp_df["anomalyVec"][0 : window_size - 1] = 0

        # Add frozen values to new column
        self.dataframe[new_column] = (
            self.dataframe[target_column] * frozen_values_temp_df["anomalyVec"]
        ).replace(0, np.nan)

        # Add column with removed frozen values from raw data
        self.dataframe[new_column_2] = self.dataframe[target_column].loc[
            frozen_values_temp_df["anomalyVec"] < 0.5
        ]

        # Create descriptions for the new columns
        self.create_description(new_column)
        self.description[new_column]["info"] = (
                "Data where all NON-frozen values of " + target_column + " are set to nan"
        )

        self.create_description(new_column_2)
        self.description[new_column_2]["info"] = (
            "Data where frozen values of " + target_column + " are set to nan"
        )

    def out_of_range_detection(self, target_column, min_limit, max_limit):
        """
        Find values outside/inside specified limits.
        Creates one dataframe column called "out_of_range" where data points that are out of range
        are kept and one dataframe column called "preprocessed" where data points that are out of range
        are removed.
        """
        # Create name for column
        new_column = self.create_target_column("out_of_range")
        new_column_2 = self.create_target_column("preprocessed")

        # Create metadata dictionary
        metadata_dict = {"method": "out_of_range_detection",
                         "used_data_column": target_column,
                         "min_limit": min_limit,
                         "max_limit": max_limit,
                         "plot_mode": "markers",
                         "plot_markers": "circle-open"}
        self.create_metadata(metadata_dict, new_column)

        # Create metadata dictionary
        metadata_dict = {"method": "out_of_range_detection",
                         "used_data_column": target_column,
                         "min_limit": min_limit,
                         "max_limit": max_limit}
        self.create_metadata(metadata_dict, new_column_2)

        # Detect data
        temp_df = pd.DataFrame()
        temp_df["Time"] = self.dataframe.index
        temp_df = temp_df.set_index("Time")
        temp_df["out_of_range_binary"] = 0
        temp_df["out_of_range_binary"].loc[
            (self.dataframe[target_column] > max_limit)
        ] = 1
        temp_df["out_of_range_binary"].loc[
            (self.dataframe[target_column] < min_limit)
        ] = 1

        self.dataframe[new_column] = (
            temp_df["out_of_range_binary"] * self.dataframe[target_column]
        ).replace(0, np.nan)

        self.dataframe[new_column_2] = self.dataframe[target_column][
            (self.dataframe[target_column] < max_limit)
            & (self.dataframe[target_column] > min_limit)
        ]

        # Create descriptions
        self.create_description(new_column)
        self.description[new_column]["info"] = (
                "Data where all NON-out of range values of "
                + target_column
                + " are set to nan"
        )
        self.create_description(new_column_2)
        self.description[new_column_2]["info"] = (
            "Data where out of range values of " + target_column + " are set to nan"
        )


    def write_to_excel(self, file_name):
        """
        Store data, metadata and descriptions to excel file
        """
        # create common write for all sheets
        writer = pd.ExcelWriter(file_name, engine="xlsxwriter")

        # write data to sheet "data"
        self.dataframe.to_excel(writer, sheet_name="data")

        # convert metadata dict to dataframe and write to sheet "metadata"
        md_df = pd.DataFrame.from_dict(self.metadata)
        md_df.to_excel(writer, sheet_name="metadata")

        # convert description dict to dataframe and write to sheet "description"
        dscr_df = pd.DataFrame.from_dict(self.description)
        dscr_df.to_excel(writer, sheet_name="description")

        # store file
        writer.save()
        
    def read_tsc_excel(self, file_name):
        """
        Read data, metadata and descriptions from TSC excel file
        """
        # read data
        self.dataframe = pd.read_excel(file_name, sheet_name='data', index_col=0)

        # read metadata
        self.metadata = pd.read_excel(path, sheet_name='metadata', index_col=0).to_dict()

        # read description
        self.description = pd.read_excel(path, sheet_name='description', index_col=0).to_dict()
        
    def write_summary_pptx(self, presentation_name):
        """
        Creates a pptx including time series plots, metadata and descriptions of all columns in TSC dataframe.
        The user is recommended to apply format changes after exporting to pptx-format
        """
        prs = pptx.Presentation()

        # Presentation settings
        title_page_slide_layout = prs.slide_layouts[0]
        title_slide_layout = prs.slide_layouts[5]

        # Add title page
        slide = prs.slides.add_slide(title_page_slide_layout)
        title = slide.shapes.title
        title.text = "TSConstrictor Summary"
        subtitle = slide.placeholders[1]
        subtitle.text = "Autogenerated " + str(datetime.date.today())

        # Add analysis for each column in TSConstrictor dataframe
        for column in self.dataframe.columns:

            # Time series slide
            slide = prs.slides.add_slide(title_slide_layout)
            title = slide.shapes.title
            title.text = column + ' - time series'

            # Create plot
            self.plot_static(y_column=column, save_name='timeseries.png')

            # Add plot to slide
            left = Inches(0.5)
            top = Inches(2)
            width = Inches(8)
            pic = slide.shapes.add_picture("timeseries.png", left, top, width=width)
            os.remove('timeseries.png')

            # Statistics and metadata slide
            slide = prs.slides.add_slide(title_slide_layout)
            title = slide.shapes.title
            title.text = column + ' \n Statistics and description'
            shapes = slide.shapes

            # Find number of rows of metadata and description
            try:
                desc_rows = len(self.description[column])
            except KeyError:
                desc_rows = 0
                print('No description found for ' + column)
            try:
                meta_rows = len(self.metadata[column])
            except KeyError:
                meta_rows = 0
                print('No metadata found for ' + column)

            # Set number of rows to the max of metadata and description
            rows = max(meta_rows, desc_rows) + 1

            # Set column indices for metadata and description
            if desc_rows > 0 and meta_rows > 0:
                cols = 5
                desc_col = 0
                meta_col = 3
            elif desc_rows + meta_rows == 0:
                continue
            else:
                cols = 2
                desc_col = 0
                meta_col = 0

            # Set table properties
            left = top = Inches(1.5)
            width = Inches(8)
            height = Inches(0.6)

            table = shapes.add_table(rows, cols, left, top, width, height).table

            # Fill table with descirption and metadata
            if desc_rows > 0:
                # write column headings
                table.cell(0, desc_col).text = 'Description'
                table.cell(0, desc_col + 1).text = 'Value'

                # write body cells
                count = 1
                for key in self.description[column].keys():
                    table.cell(count, desc_col).text = key
                    table.cell(count, desc_col + 1).text = str(self.description[column][key])
                    count += 1

            if meta_rows > 0:
                # write column headings
                table.cell(0, meta_col).text = 'Description'
                table.cell(0, meta_col + 1).text = 'Value'

                # write body cells
                count = 1
                for key in self.metadata[column].keys():
                    table.cell(count, meta_col).text = key
                    table.cell(count, meta_col + 1).text = str(self.metadata[column][key])
                    count += 1

        prs.save(presentation_name)

    def create_target_column(self, target_column):
        """
        When creating a new column, always call this function first
        like: my_target_column = self.create_target_column(my_target_column)
        It checks if it already exists a column with that name in the
        dataframe, and if it does, adds numbering (_2 / _3 / ...)
        """
        if target_column in self.dataframe.columns:
            new_column_name = target_column + "_2"
            count = 2
            while new_column_name in self.dataframe.columns:
                count = count + 1
                new_column_name = target_column + "_" + str(count)
        else:
            new_column_name = target_column
        return new_column_name

    def read_acurve_excel_export(self, excel_path):
        """
        Read excel file exported from acurve. Stores the data
        in self.dataframe and self.metadata
        """
        df = pd.read_excel(excel_path, header=None)
        df_list = []
        md_dict = dict()
        for i in range(0, len(df.columns), 3):
            temp_df = df[df.columns[i : i + 3]]
            md_dict = self.extract_acurve_excel_metadata(temp_df, md_dict)
            df_temp = self.extract_acurve_excel_data(temp_df)
            df_list.append(df_temp)
        df_merged = df_list[0]
        for df in df_list[1:]:
            df_merged = pd.merge(df_merged, df, on="Time", how="outer")
        df_merged = df_merged.sort_index()

        self.dataframe = df_merged
        self.metadata = md_dict

    def extract_acurve_excel_data(self, dataframe):
        """
        Read data of excel exports from acurve
        """
        N_ROWS_METADATA = 10
        data_name = dataframe[dataframe.columns[2]][0]
        dataframe = dataframe[N_ROWS_METADATA + 1 :]
        dataframe = dataframe.set_index(dataframe.columns[0])
        dataframe.columns = ["nan", data_name]
        dataframe = dataframe.drop(dataframe.columns[0], axis=1)
        dataframe.index = pd.to_datetime(dataframe.index, format="%Y-%M-%D %HH%MM")
        dataframe.index.name = "Time"
        return dataframe

    def extract_acurve_excel_metadata(self, dataframe, md_dict):
        """
        Read metadata of excel exports from acurve
        """
        N_ROWS_METADATA = 10
        data_name = dataframe[dataframe.columns[2]][0]
        col1 = dataframe.columns[0]
        col2 = dataframe.columns[2]
        md_dict[data_name] = dict()
        for idx, data in enumerate(dataframe[col1][0:N_ROWS_METADATA]):
            md_dict[data_name][data] = str(dataframe[col2][idx])
        return md_dict
=======
import os
import datetime
import pandas as pd
import numpy as np
import plotly.express as px
import plotly.graph_objs as go
import matplotlib.pyplot as plt
import glob
import pptx
from pptx.util import Inches, Pt


class TimeSeriesConstrictor:
    """
    A class to contain a pandas dataframe along with functions to modify the data in it.
    If the class methods are used, the original data in the dataframe is always kept as it is.
    Instead, new columns are created with the modified data along with how they were created.
    """

    def __init__(self, dataframe=None, metadata=None, description=None):
        if isinstance(dataframe, type(pd.DataFrame())):
            self.dataframe = dataframe
        if isinstance(metadata, type(dict())):
            self.metadata = metadata
        else:
            self.metadata = dict()
        if isinstance(description, type(dict())):
            self.description = description
        else:
            self.description = dict()

    def plot(self, y_column="all", default_size=3, **kwargs):
        """
        Returns interactive plot.
        y_column is the column name in self.dataframe,
        can be either a string or a list of strings.

        """
        fig = go.Figure()

        if y_column == "all":
            y_column = [str(col) for col in self.dataframe.columns]
        elif not isinstance(y_column, type([])):
            y_column = [y_column]
        for col in y_column:
            marker_dict = dict()
            temp_data = self.dataframe[col]
            mode = "lines+markers"
            marker_dict["size"] = default_size
            line_dict = {'width': 1}
            try:
                mode = self.metadata[col]["plot_mode"]
                marker_dict["symbol"] = self.metadata[col]["plot_markers"]
                marker_dict["size"] = self.metadata[col]["marker_size"]
            except:
                pass
            fig.add_trace(
                go.Scatter(
                    x=temp_data.index,
                    y=temp_data,
                    name=col,
                    mode=mode,
                    marker=marker_dict,
                    line=line_dict,
                    connectgaps=False
                )
            )
        fig.update_layout(showlegend=True)

        return fig

    def plot_static(self, y_column, save_name='', **kwargs):
        """
        Returns and/or saves static plot, for export of results.
        y_column is the column name in self.dataframe.
        """

        # Check if outlier column
        if 'outlier' in y_column:
            # Plot outliers as points above used data column
            temp_df = self.dataframe[[y_column]].copy()
            temp_df['Time'] = temp_df.index
            fig, ax = plt.subplots(figsize=(12, 5))
            self.dataframe[self.metadata[y_column]['used_data_column']].plot(ax=ax)
            temp_df.plot(x='Time', y=y_column, kind='scatter', color='DarkOrange', ax=ax)
        else:
            # Set fig size suitable for time series
            plt.figure(figsize=(12, 5))
            # Plot y_column
            self.dataframe[y_column].plot()

        # Set axis labels
        try:
            plt.ylabel(self.description[y_column]['unit'])
        except KeyError:
            pass

        # Set title and grid options
        plt.title(y_column)
        plt.grid()
        plt.xticks(rotation=90)

        if not save_name == '':
            plt.savefig(save_name, bbox_inches='tight')
            plt.close()
        else:
            plt.show()

    def create_metadata(self, metadata_dict, target_column):

        self.metadata[target_column] = dict()
        for key in metadata_dict.keys():
            self.metadata[target_column][key] = metadata_dict[key]

    def create_description(self, target_column, var_def=None):

        self.description[target_column] = dict()

        # Read from variable definition file
        if var_def:
            try:
                self.description[target_column]['info'] = var_def['Description'][target_column]
                self.description[target_column]['unit'] = var_def['EngineeringUnit'][target_column]
                self.description[target_column]['min limit'] = var_def['Min limit'][target_column]
                self.description[target_column]['max limit'] = var_def['Max limit'][target_column]
                self.description[target_column]['max constant values'] = var_def['MaxConstantValues'][target_column]
            except KeyError:
                pass

        # Calculate descriptive statistics
        statistics = self.dataframe[target_column].describe()
        for ix, stat in enumerate(statistics):
            self.description[target_column][statistics.index[ix]] = stat

    def outlier_detection(
        self,
        target_column,
        outlier_dist="robust",
        window_size=3,
        median_lim=1,
        mode="run",
        output_column_name="preprocessed",
        outlier_column_name="outliers",
        **kwargs
    ):
        """
        Find outliers.
        Creates one dataframe column called "outliers" where outliers are
        kept and one dataframe column called "preprocessed" where outliers are removed.
        """

        # Constants should always be stated at the top and explained
        CONSTANT_1 = (
            0.675  # Standard distribution constant, portion of data within 1 STD.
        )

        # Create name for column
        new_column = self.create_target_column(outlier_column_name)
        new_column_2 = self.create_target_column(output_column_name)

        # Create metadata dictionary for outliers
        metadata_dict = {"method": "outlier_detection",
                         "used_data_column": target_column,
                         "outlier_dist": outlier_dist,
                         "window_size": window_size,
                         "median_lim": median_lim,
                         "mode": mode,
                         "plot_mode": "markers",
                         "plot_markers": "circle-open",
                         "marker_size": 8}
        self.create_metadata(metadata_dict, new_column)

        # Create metadata dictionary for column where outliers have been removed

        metadata_dict = {"method": "outlier_detection",
                         "used_data_column": target_column,
                         "outlier_dist": outlier_dist,
                         "window_size": window_size,
                         "median_lim": median_lim,
                         "mode": mode}
        self.create_metadata(metadata_dict, new_column_2)

        # Create temporary dataframe to use only inside this method
        outlier_detection_temp_df = pd.DataFrame()

        # Median of previous (window_size) values
        val = (
            self.dataframe[target_column]
            .rolling(window_size)
            .median(**kwargs)
            .shift(1, axis=0)
        )

        if outlier_dist == "robust":
            # The robust method compares the deviation of a data point (target_column) and the median of the previous window (val) 
            # with the MAD of the entire data series. 
            # MAD=Median absolute deviation=The median of the absolute deviations from the datas median
            
            # MATLAB:
            # madVal=median(abs(dataNoNans-median(dataNoNans)));
            
            # .mad in pandas is mean abs. deviation
            #mad_val = self.dataframe[target_column].mad(**kwargs)
            
            # New attempt:
            mad_val=(self.dataframe[target_column]-self.dataframe[target_column].median()).abs().median()

            # Compare value with val
            outlier_detection_temp_df["Test"] = CONSTANT_1 * (
                (self.dataframe[target_column] - val).abs() / mad_val
            )
        elif outlier_dist == "gaussian":
            # Standard deviation
            dataStd = self.dataframe[target_column].std(**kwargs)

            # Compare value with val
            outlier_detection_temp_df["Test"] = (
                self.dataframe[target_column] - val
            ).abs() / dataStd
        else:
            print("No valid outlier_dist specified, doing nothing")
            outlier_detection_temp_df["Test"] = np.nan
            self.metadata[new_column]["outlier_dist"] = "None"

        if mode == "run":
            # Create column where 0="not outlier", 1="outlier"
            outlier_detection_temp_df["anomalyVec"] = np.zeros(len(self.dataframe))
            outlier_detection_temp_df.loc[
                outlier_detection_temp_df["Test"] > median_lim, "anomalyVec"
            ] = 1

            # Create own column with outliers
            self.dataframe[new_column] = self.dataframe[
                target_column
            ] * outlier_detection_temp_df["anomalyVec"].replace(0, np.nan)

            # The number of data points that were not possible to check with current test due to Nans inside the moving window.
            # Nans in original data are exclude from the sum.
            self.metadata[new_column]["NonCheckedData"] = dict()
            self.metadata[new_column]["NonCheckedData"] = (
                outlier_detection_temp_df["Test"].isna().sum()
                - self.dataframe[target_column].isna().sum()
            )

            self.metadata[new_column]["AnomalyProportion"] = (
                outlier_detection_temp_df["anomalyVec"].sum()
                / outlier_detection_temp_df["anomalyVec"].count()
            )

            # Create column where outliers have been removed from the target data
            self.dataframe[new_column_2] = self.dataframe[target_column].loc[
                outlier_detection_temp_df["anomalyVec"] < 0.5
            ]

            # Add description for outliers and pre-processing columns
            self.create_description(new_column)
            self.description[new_column]["info"] = (
                "Data where all NON-outliers of " + target_column + " are set to nan"
            )
            self.description[new_column][
                "NonCheckedData"
            ] = "Number of data points that were not possible to \
            evaluate with the current test due to Nans inside the moving window. Nans in original data are exclude from the sum."

            self.create_description(new_column_2)
            self.description[new_column_2]["info"] = (
                    "Data where outliers of " + target_column + " are set to nan"
            )

    def read_excel(self, path, index_col=0, **kwargs):
        self.dataframe = pd.read_excel(path, index_col=index_col, **kwargs)
        self.dataframe.index = pd.to_datetime(self.dataframe.index)

    def read_csv(self, path, index_col=0, **kwargs):
        self.dataframe = pd.read_csv(path, index_col=index_col, **kwargs)
        self.dataframe.index = pd.to_datetime(self.dataframe.index)

    def find_frozen_values(
        self,
        target_column,
        window_size=3,
        var_lim_low=1,
        mode="run",
        output_column_name="preprocessed",
        outlier_column_name="frozen_values",
        **kwargs
    ):
        """
        Find frozen values.
        Creates one dataframe column called "frozen_values" where data points that are frozen
        are kept and one dataframe column called "preprocessed" where frozen data points
        are removed.
        """

        # Create name for column
        new_column = self.create_target_column(outlier_column_name)
        new_column_2 = self.create_target_column(output_column_name)

        # Create metadata dictionary for frozen values
        metadata_dict = {"method": "find_frozen_values",
                         "used_data_column": target_column,
                         "window_size": window_size,
                         "var_lim_low": var_lim_low,
                         "mode": mode,
                         "plot_mode": "markers",
                         "plot_markers": "circle-open",
                         "marker_size": 8}
        self.create_metadata(metadata_dict, new_column)

        # Create metadata dictionary for column where frozen values have been removed from target data
        metadata_dict = {"method": "find_frozen_values",
                         "used_data_column": target_column,
                         "window_size": window_size,
                         "var_lim_low": var_lim_low,
                         "mode": mode}
        self.create_metadata(metadata_dict, new_column_2)

        # create temporary dataframe
        frozen_values_temp_df = pd.DataFrame()

        # calc standard deviation of data within the window
        frozen_values_temp_df["Test"] = (
            self.dataframe[target_column].rolling(window_size).std(**kwargs)
        )

        # create column where 0="not frozen value", 1="frozen value"
        frozen_values_temp_df["anomalyVec"] = 0
        frozen_values_temp_df.loc[
            frozen_values_temp_df["Test"] < var_lim_low, "anomalyVec"
        ] = 1

        # calculate number of shift points if the window size is given as timestring
        if isinstance(window_size, str):
            df_frequency = (self.dataframe.index[-1] - self.dataframe.index[0]) / (len(self.dataframe.index) - 1)
            shift_points = window_size / df_frequency

            if not shift_points.is_integer():
                window_size = round(shift_points) * df_frequency
                print('Window size not an integer of time series frequency, setting new window size to: ' + str(
                    window_size))
                shift_points = int(window_size / df_frequency)
            else:
                shift_points = int(shift_points)
        else:
            shift_points = int(window_size)

        # Process entire window as frozen
        frozen_values_temp_df["anomalyVec"] = (
            frozen_values_temp_df["anomalyVec"]
            .shift(-shift_points + 1, fill_value=0)
            .rolling(window_size)
            .max(**kwargs)
        )

        # first number of data points becomes nan due to window size, these are not detected as frozen and set to 0 here
        frozen_values_temp_df["anomalyVec"][0 : shift_points - 1] = 0

        # Add frozen values to new column
        self.dataframe[new_column] = (
            self.dataframe[target_column] * frozen_values_temp_df["anomalyVec"]
        ).replace(0, np.nan)

        # Add column with removed frozen values from raw data
        self.dataframe[new_column_2] = self.dataframe[target_column].loc[
            frozen_values_temp_df["anomalyVec"] < 0.5
        ]

        # Create descriptions for the new columns
        self.create_description(new_column)
        self.description[new_column]["info"] = (
                "Data where all NON-frozen values of " + target_column + " are set to nan"
        )

        self.create_description(new_column_2)
        self.description[new_column_2]["info"] = (
            "Data where frozen values of " + target_column + " are set to nan"
        )

    def out_of_range_detection(self, target_column, min_limit, max_limit):
        """
        Find values outside/inside specified limits.
        Creates one dataframe column called "out_of_range" where data points that are out of range
        are kept and one dataframe column called "preprocessed" where data points that are out of range
        are removed.
        """
        # Create name for column
        new_column = self.create_target_column("out_of_range")
        new_column_2 = self.create_target_column("preprocessed")

        # Create metadata dictionary
        metadata_dict = {"method": "out_of_range_detection",
                         "used_data_column": target_column,
                         "min_limit": min_limit,
                         "max_limit": max_limit,
                         "plot_mode": "markers",
                         "plot_markers": "circle-open",
                         "marker_size": 8}
        self.create_metadata(metadata_dict, new_column)

        # Create metadata dictionary
        metadata_dict = {"method": "out_of_range_detection",
                         "used_data_column": target_column,
                         "min_limit": min_limit,
                         "max_limit": max_limit}
        self.create_metadata(metadata_dict, new_column_2)

        # Detect data
        temp_df = pd.DataFrame()
        temp_df["Time"] = self.dataframe.index
        temp_df = temp_df.set_index("Time")
        temp_df["out_of_range_binary"] = 0
        temp_df["out_of_range_binary"].loc[
            (self.dataframe[target_column] > max_limit)
        ] = 1
        temp_df["out_of_range_binary"].loc[
            (self.dataframe[target_column] < min_limit)
        ] = 1

        self.dataframe[new_column] = (
            temp_df["out_of_range_binary"] * self.dataframe[target_column]
        ).replace(0, np.nan)

        self.dataframe[new_column_2] = self.dataframe[target_column][
            (self.dataframe[target_column] < max_limit)
            & (self.dataframe[target_column] > min_limit)
        ]

        # Create descriptions
        self.create_description(new_column)
        self.description[new_column]["info"] = (
                "Data where all NON-out of range values of "
                + target_column
                + " are set to nan"
        )
        self.create_description(new_column_2)
        self.description[new_column_2]["info"] = (
            "Data where out of range values of " + target_column + " are set to nan"
        )


    def write_to_excel(self, file_name):
        """
        Store data, metadata and descriptions to excel file
        """
        # create common write for all sheets
        writer = pd.ExcelWriter(file_name, engine="xlsxwriter")

        # write data to sheet "data"
        self.dataframe.to_excel(writer, sheet_name="data")

        # convert metadata dict to dataframe and write to sheet "metadata"
        md_df = pd.DataFrame.from_dict(self.metadata)
        md_df.to_excel(writer, sheet_name="metadata")

        # convert description dict to dataframe and write to sheet "description"
        dscr_df = pd.DataFrame.from_dict(self.description)
        dscr_df.to_excel(writer, sheet_name="description")

        # store file
        writer.save()
        
    def read_tsc_excel(self, file_name):
        """
        Read data, metadata and descriptions from TSC excel file
        """
        # read data
        self.dataframe = pd.read_excel(file_name, sheet_name='data', index_col=0)

        # read metadata
        self.metadata = pd.read_excel(path, sheet_name='metadata', index_col=0).to_dict()

        # read description
        self.description = pd.read_excel(path, sheet_name='description', index_col=0).to_dict()
        
    def write_summary_pptx(self, presentation_name):
        """
        Creates a pptx including time series plots, metadata and descriptions of all columns in TSC dataframe.
        The user is recommended to apply format changes after exporting to pptx-format
        """
        prs = pptx.Presentation()

        # Presentation settings
        title_page_slide_layout = prs.slide_layouts[0]
        title_slide_layout = prs.slide_layouts[5]

        # Add title page
        slide = prs.slides.add_slide(title_page_slide_layout)
        title = slide.shapes.title
        title.text = "TSConstrictor Summary"
        subtitle = slide.placeholders[1]
        subtitle.text = "Autogenerated " + str(datetime.date.today())

        # Add analysis for each column in TSConstrictor dataframe
        for column in self.dataframe.columns:

            # Time series slide
            slide = prs.slides.add_slide(title_slide_layout)
            title = slide.shapes.title
            title.text = column + ' - time series'

            # Create plot
            self.plot_static(y_column=column, save_name='timeseries.png')

            # Add plot to slide
            left = Inches(0.5)
            top = Inches(2)
            width = Inches(8)
            pic = slide.shapes.add_picture("timeseries.png", left, top, width=width)
            os.remove('timeseries.png')

            # Statistics and metadata slide
            slide = prs.slides.add_slide(title_slide_layout)
            title = slide.shapes.title
            title.text = column + ' \n Statistics and description'
            shapes = slide.shapes

            # Find number of rows of metadata and description
            try:
                desc_rows = len(self.description[column])
            except KeyError:
                desc_rows = 0
                print('No description found for ' + column)
            try:
                meta_rows = len(self.metadata[column])
            except KeyError:
                meta_rows = 0
                print('No metadata found for ' + column)

            # Set number of rows to the max of metadata and description
            rows = max(meta_rows, desc_rows) + 1

            # Set column indices for metadata and description
            if desc_rows > 0 and meta_rows > 0:
                cols = 5
                desc_col = 0
                meta_col = 3
            elif desc_rows + meta_rows == 0:
                continue
            else:
                cols = 2
                desc_col = 0
                meta_col = 0

            # Set table properties
            left = top = Inches(1.5)
            width = Inches(8)
            height = Inches(0.6)

            table = shapes.add_table(rows, cols, left, top, width, height).table

            # Fill table with descirption and metadata
            if desc_rows > 0:
                # write column headings
                table.cell(0, desc_col).text = 'Description'
                table.cell(0, desc_col + 1).text = 'Value'

                # write body cells
                count = 1
                for key in self.description[column].keys():
                    table.cell(count, desc_col).text = key
                    table.cell(count, desc_col + 1).text = str(self.description[column][key])
                    count += 1

            if meta_rows > 0:
                # write column headings
                table.cell(0, meta_col).text = 'Description'
                table.cell(0, meta_col + 1).text = 'Value'

                # write body cells
                count = 1
                for key in self.metadata[column].keys():
                    table.cell(count, meta_col).text = key
                    table.cell(count, meta_col + 1).text = str(self.metadata[column][key])
                    count += 1

        prs.save(presentation_name)

    def create_target_column(self, target_column):
        """
        When creating a new column, always call this function first
        like: my_target_column = self.create_target_column(my_target_column)
        It checks if it already exists a column with that name in the
        dataframe, and if it does, adds numbering (_2 / _3 / ...)
        """
        if target_column in self.dataframe.columns:
            new_column_name = target_column + "_2"
            count = 2
            while new_column_name in self.dataframe.columns:
                count = count + 1
                new_column_name = target_column + "_" + str(count)
        else:
            new_column_name = target_column
        return new_column_name

    def read_acurve_excel_export(self, excel_path):
        """
        Read excel file exported from acurve. Stores the data
        in self.dataframe and self.metadata
        """
        df = pd.read_excel(excel_path, header=None)
        df_list = []
        md_dict = dict()
        for i in range(0, len(df.columns), 3):
            temp_df = df[df.columns[i : i + 3]]
            md_dict = self.extract_acurve_excel_metadata(temp_df, md_dict)
            df_temp = self.extract_acurve_excel_data(temp_df)
            df_list.append(df_temp)
        df_merged = df_list[0]
        for df in df_list[1:]:
            df_merged = pd.merge(df_merged, df, on="Time", how="outer")
        df_merged = df_merged.sort_index()

        self.dataframe = df_merged
        self.metadata = md_dict

    def extract_acurve_excel_data(self, dataframe):
        """
        Read data of excel exports from acurve
        """
        N_ROWS_METADATA = 10
        data_name = dataframe[dataframe.columns[2]][0]
        dataframe = dataframe[N_ROWS_METADATA + 1 :]
        dataframe = dataframe.set_index(dataframe.columns[0])
        dataframe.columns = ["nan", data_name]
        dataframe = dataframe.drop(dataframe.columns[0], axis=1)
        dataframe.index = pd.to_datetime(dataframe.index, format="%Y-%M-%D %HH%MM")
        dataframe.index.name = "Time"
        return dataframe

    def extract_acurve_excel_metadata(self, dataframe, md_dict):
        """
        Read metadata of excel exports from acurve
        """
        N_ROWS_METADATA = 10
        data_name = dataframe[dataframe.columns[2]][0]
        col1 = dataframe.columns[0]
        col2 = dataframe.columns[2]
        md_dict[data_name] = dict()
        for idx, data in enumerate(dataframe[col1][0:N_ROWS_METADATA]):
            md_dict[data_name][data] = str(dataframe[col2][idx])
        return md_dict
>>>>>>> 8921fd44
<|MERGE_RESOLUTION|>--- conflicted
+++ resolved
@@ -1,611 +1,3 @@
-<<<<<<< HEAD
-import os
-import datetime
-import pandas as pd
-import numpy as np
-import plotly.express as px
-import plotly.graph_objs as go
-import matplotlib.pyplot as plt
-import glob
-import pptx
-from pptx.util import Inches, Pt
-
-
-class TimeSeriesConstrictor:
-    """
-    A class to contain a pandas dataframe along with functions to modify the data in it.
-    If the class methods are used, the original data in the dataframe is always kept as it is.
-    Instead, new columns are created with the modified data along with how they were created.
-    """
-
-    def __init__(self, dataframe=None, metadata=None, description=None):
-        if isinstance(dataframe, type(pd.DataFrame())):
-            self.dataframe = dataframe
-        if isinstance(metadata, type(dict())):
-            self.metadata = metadata
-        else:
-            self.metadata = dict()
-        if isinstance(description, type(dict())):
-            self.description = description
-        else:
-            self.description = dict()
-
-    def plot(self, y_column="all", default_mode="lines", **kwargs):
-        """
-        Returns interactive plot.
-        y_column is the column name in self.dataframe,
-        can be either a string or a list of strings.
-
-        """
-        fig = go.Figure()
-
-        if y_column == "all":
-            y_column = [str(col) for col in self.dataframe.columns]
-        elif not isinstance(y_column, type([])):
-            y_column = [y_column]
-        for col in y_column:
-            marker_dict = dict()
-            temp_data = self.dataframe[col].dropna()
-            mode = default_mode
-            try:
-                mode = self.metadata[col]["plot_mode"]
-                marker_dict["symbol"] = self.metadata[col]["plot_markers"]
-            except:
-                pass
-            fig.add_trace(
-                go.Scatter(
-                    x=temp_data.index,
-                    y=temp_data,
-                    name=col,
-                    mode=mode,
-                    marker=marker_dict,
-                )
-            )
-        fig.update_layout(showlegend=True)
-
-        return fig
-
-    def plot_static(self, y_column, save_name='', **kwargs):
-        """
-        Returns and/or saves static plot, for export of results.
-        y_column is the column name in self.dataframe.
-        """
-
-        # Check if outlier column
-        if 'outlier' in y_column:
-            # Plot outliers as points above used data column
-            temp_df = self.dataframe[[y_column]].copy()
-            temp_df['Time'] = temp_df.index
-            fig, ax = plt.subplots(figsize=(12, 5))
-            self.dataframe[self.metadata[y_column]['used_data_column']].plot(ax=ax)
-            temp_df.plot(x='Time', y=y_column, kind='scatter', color='DarkOrange', ax=ax)
-        else:
-            # Set fig size suitable for time series
-            plt.figure(figsize=(12, 5))
-            # Plot y_column
-            self.dataframe[y_column].plot()
-
-        # Set axis labels
-        try:
-            plt.ylabel(self.description[y_column]['unit'])
-        except KeyError:
-            pass
-
-        # Set title and grid options
-        plt.title(y_column)
-        plt.grid()
-        plt.xticks(rotation=90)
-
-        if not save_name == '':
-            plt.savefig(save_name, bbox_inches='tight')
-            plt.close()
-        else:
-            plt.show()
-
-    def create_metadata(self, metadata_dict, target_column):
-
-        self.metadata[target_column] = dict()
-        for key in metadata_dict.keys():
-            self.metadata[target_column][key] = metadata_dict[key]
-
-    def create_description(self, target_column, var_def=None):
-
-        self.description[target_column] = dict()
-
-        # Read from variable definition file
-        if var_def:
-            try:
-                self.description[target_column]['info'] = var_def['Description'][target_column]
-                self.description[target_column]['unit'] = var_def['EngineeringUnit'][target_column]
-                self.description[target_column]['min limit'] = var_def['Min limit'][target_column]
-                self.description[target_column]['max limit'] = var_def['Max limit'][target_column]
-                self.description[target_column]['max constant values'] = var_def['MaxConstantValues'][target_column]
-            except KeyError:
-                pass
-
-        # Calculate descriptive statistics
-        statistics = self.dataframe[target_column].describe()
-        for ix, stat in enumerate(statistics):
-            self.description[target_column][statistics.index[ix]] = stat
-
-    def outlier_detection(
-        self,
-        target_column,
-        outlier_dist="robust",
-        window_size=3,
-        median_lim=1,
-        mode="run",
-        output_column_name="preprocessed",
-        outlier_column_name="outliers",
-        **kwargs
-    ):
-        """
-        Find outliers.
-        Creates one dataframe column called "outliers" where outliers are
-        kept and one dataframe column called "preprocessed" where outliers are removed.
-        """
-
-        # Constants should always be stated at the top and explained
-        CONSTANT_1 = (
-            0.675  # Standard distribution constant, portion of data within 1 STD.
-        )
-
-        # Create name for column
-        new_column = self.create_target_column(outlier_column_name)
-        new_column_2 = self.create_target_column(output_column_name)
-
-        # Create metadata dictionary for outliers
-        metadata_dict = {"method": "outlier_detection",
-                         "used_data_column": target_column,
-                         "outlier_dist": outlier_dist,
-                         "window_size": window_size,
-                         "median_lim": median_lim,
-                         "mode": mode,
-                         "plot_mode": "markers",
-                         "plot_markers": "circle-open"}
-        self.create_metadata(metadata_dict, new_column)
-
-        # Create metadata dictionary for column where outliers have been removed
-
-        metadata_dict = {"method": "outlier_detection",
-                         "used_data_column": target_column,
-                         "outlier_dist": outlier_dist,
-                         "window_size": window_size,
-                         "median_lim": median_lim,
-                         "mode": mode}
-        self.create_metadata(metadata_dict, new_column_2)
-
-        # Create temporary dataframe to use only inside this method
-        outlier_detection_temp_df = pd.DataFrame()
-
-        # Median of previous (window_size) values
-        val = (
-            self.dataframe[target_column]
-            .rolling(window_size)
-            .median(**kwargs)
-            .shift(1, axis=0)
-        )
-
-        if outlier_dist == "robust":
-            # Mean absolute deviation
-            mad_val = self.dataframe[target_column].mad(**kwargs)
-
-            # Compare value with val
-            outlier_detection_temp_df["Test"] = CONSTANT_1 * (
-                (self.dataframe[target_column] - val).abs() / mad_val
-            )
-        elif outlier_dist == "gaussian":
-            # Standard deviation
-            dataStd = self.dataframe[target_column].std(**kwargs)
-
-            # Compare value with val
-            outlier_detection_temp_df["Test"] = (
-                self.dataframe[target_column] - val
-            ).abs() / dataStd
-        else:
-            print("No valid outlier_dist specified, doing nothing")
-            outlier_detection_temp_df["Test"] = np.nan
-            self.metadata[new_column]["outlier_dist"] = "None"
-
-        if mode == "run":
-            # Create column where 0="not outlier", 1="outlier"
-            outlier_detection_temp_df["anomalyVec"] = np.zeros(len(self.dataframe))
-            outlier_detection_temp_df.loc[
-                outlier_detection_temp_df["Test"] > median_lim, "anomalyVec"
-            ] = 1
-
-            # Create own column with outliers
-            self.dataframe[new_column] = self.dataframe[
-                target_column
-            ] * outlier_detection_temp_df["anomalyVec"].replace(0, np.nan)
-
-            # The number of data points that were not possible to check with current test due to Nans inside the moving window.
-            # Nans in original data are exclude from the sum.
-            self.metadata[new_column]["NonCheckedData"] = dict()
-            self.metadata[new_column]["NonCheckedData"] = (
-                outlier_detection_temp_df["Test"].isna().sum()
-                - self.dataframe[target_column].isna().sum()
-            )
-
-            self.metadata[new_column]["AnomalyProportion"] = (
-                outlier_detection_temp_df["anomalyVec"].sum()
-                / outlier_detection_temp_df["anomalyVec"].count()
-            )
-
-            # Create column where outliers have been removed from the target data
-            self.dataframe[new_column_2] = self.dataframe[target_column].loc[
-                outlier_detection_temp_df["anomalyVec"] < 0.5
-            ]
-
-            # Add description for outliers and pre-processing columns
-            self.create_description(new_column)
-            self.description[new_column]["info"] = (
-                "Data where all NON-outliers of " + target_column + " are set to nan"
-            )
-            self.description[new_column][
-                "NonCheckedData"
-            ] = "Number of data points that were not possible to \
-            evaluate with the current test due to Nans inside the moving window. Nans in original data are exclude from the sum."
-
-            self.create_description(new_column_2)
-            self.description[new_column_2]["info"] = (
-                    "Data where outliers of " + target_column + " are set to nan"
-            )
-
-    def read_excel(self, path, index_col=0, **kwargs):
-        self.dataframe = pd.read_excel(path, index_col=index_col, **kwargs)
-
-    def read_csv(self, path, index_col=0, **kwargs):
-        self.dataframe = pd.read_csv(path, index_col=index_col, **kwargs)
-
-    def find_frozen_values(
-        self,
-        target_column,
-        window_size=3,
-        var_lim_low=4,
-        mode="run",
-        output_column_name="preprocessed",
-        outlier_column_name="frozen_values",
-        **kwargs
-    ):
-        """
-        Find frozen values.
-        Creates one dataframe column called "frozen_values" where data points that are frozen
-        are kept and one dataframe column called "preprocessed" where frozen data points
-        are removed.
-        """
-
-        # Create name for column
-        new_column = self.create_target_column(outlier_column_name)
-        new_column_2 = self.create_target_column(output_column_name)
-
-        # Create metadata dictionary for frozen values
-        metadata_dict = {"method": "find_frozen_values",
-                         "used_data_column": target_column,
-                         "window_size": window_size,
-                         "var_lim_low": var_lim_low,
-                         "mode": mode,
-                         "plot_mode": "markers",
-                         "plot_markers": "circle-open"}
-        self.create_metadata(metadata_dict, new_column)
-
-        # Create metadata dictionary for column where frozen values have been removed from target data
-        metadata_dict = {"method": "find_frozen_values",
-                         "used_data_column": target_column,
-                         "window_size": window_size,
-                         "var_lim_low": var_lim_low,
-                         "mode": mode}
-        self.create_metadata(metadata_dict, new_column_2)
-
-        # create temporary dataframe
-        frozen_values_temp_df = pd.DataFrame()
-
-        # calc standard deviation of data within the window
-        frozen_values_temp_df["Test"] = (
-            self.dataframe[target_column].rolling(window_size).std(**kwargs)
-        )
-
-        # create column where 0="not frozen value", 1="frozen value"
-        frozen_values_temp_df["anomalyVec"] = 0
-        frozen_values_temp_df.loc[
-            frozen_values_temp_df["Test"] < var_lim_low, "anomalyVec"
-        ] = 1
-
-        # Process entire window as frozen
-        frozen_values_temp_df["anomalyVec"] = (
-            frozen_values_temp_df["anomalyVec"]
-            .shift(-window_size + 1, fill_value=0)
-            .rolling(window_size)
-            .max(**kwargs)
-        )
-
-        # first number of data points becomes nan due to window size, these are not detected as frozen and set to 0 here
-        frozen_values_temp_df["anomalyVec"][0 : window_size - 1] = 0
-
-        # Add frozen values to new column
-        self.dataframe[new_column] = (
-            self.dataframe[target_column] * frozen_values_temp_df["anomalyVec"]
-        ).replace(0, np.nan)
-
-        # Add column with removed frozen values from raw data
-        self.dataframe[new_column_2] = self.dataframe[target_column].loc[
-            frozen_values_temp_df["anomalyVec"] < 0.5
-        ]
-
-        # Create descriptions for the new columns
-        self.create_description(new_column)
-        self.description[new_column]["info"] = (
-                "Data where all NON-frozen values of " + target_column + " are set to nan"
-        )
-
-        self.create_description(new_column_2)
-        self.description[new_column_2]["info"] = (
-            "Data where frozen values of " + target_column + " are set to nan"
-        )
-
-    def out_of_range_detection(self, target_column, min_limit, max_limit):
-        """
-        Find values outside/inside specified limits.
-        Creates one dataframe column called "out_of_range" where data points that are out of range
-        are kept and one dataframe column called "preprocessed" where data points that are out of range
-        are removed.
-        """
-        # Create name for column
-        new_column = self.create_target_column("out_of_range")
-        new_column_2 = self.create_target_column("preprocessed")
-
-        # Create metadata dictionary
-        metadata_dict = {"method": "out_of_range_detection",
-                         "used_data_column": target_column,
-                         "min_limit": min_limit,
-                         "max_limit": max_limit,
-                         "plot_mode": "markers",
-                         "plot_markers": "circle-open"}
-        self.create_metadata(metadata_dict, new_column)
-
-        # Create metadata dictionary
-        metadata_dict = {"method": "out_of_range_detection",
-                         "used_data_column": target_column,
-                         "min_limit": min_limit,
-                         "max_limit": max_limit}
-        self.create_metadata(metadata_dict, new_column_2)
-
-        # Detect data
-        temp_df = pd.DataFrame()
-        temp_df["Time"] = self.dataframe.index
-        temp_df = temp_df.set_index("Time")
-        temp_df["out_of_range_binary"] = 0
-        temp_df["out_of_range_binary"].loc[
-            (self.dataframe[target_column] > max_limit)
-        ] = 1
-        temp_df["out_of_range_binary"].loc[
-            (self.dataframe[target_column] < min_limit)
-        ] = 1
-
-        self.dataframe[new_column] = (
-            temp_df["out_of_range_binary"] * self.dataframe[target_column]
-        ).replace(0, np.nan)
-
-        self.dataframe[new_column_2] = self.dataframe[target_column][
-            (self.dataframe[target_column] < max_limit)
-            & (self.dataframe[target_column] > min_limit)
-        ]
-
-        # Create descriptions
-        self.create_description(new_column)
-        self.description[new_column]["info"] = (
-                "Data where all NON-out of range values of "
-                + target_column
-                + " are set to nan"
-        )
-        self.create_description(new_column_2)
-        self.description[new_column_2]["info"] = (
-            "Data where out of range values of " + target_column + " are set to nan"
-        )
-
-
-    def write_to_excel(self, file_name):
-        """
-        Store data, metadata and descriptions to excel file
-        """
-        # create common write for all sheets
-        writer = pd.ExcelWriter(file_name, engine="xlsxwriter")
-
-        # write data to sheet "data"
-        self.dataframe.to_excel(writer, sheet_name="data")
-
-        # convert metadata dict to dataframe and write to sheet "metadata"
-        md_df = pd.DataFrame.from_dict(self.metadata)
-        md_df.to_excel(writer, sheet_name="metadata")
-
-        # convert description dict to dataframe and write to sheet "description"
-        dscr_df = pd.DataFrame.from_dict(self.description)
-        dscr_df.to_excel(writer, sheet_name="description")
-
-        # store file
-        writer.save()
-        
-    def read_tsc_excel(self, file_name):
-        """
-        Read data, metadata and descriptions from TSC excel file
-        """
-        # read data
-        self.dataframe = pd.read_excel(file_name, sheet_name='data', index_col=0)
-
-        # read metadata
-        self.metadata = pd.read_excel(path, sheet_name='metadata', index_col=0).to_dict()
-
-        # read description
-        self.description = pd.read_excel(path, sheet_name='description', index_col=0).to_dict()
-        
-    def write_summary_pptx(self, presentation_name):
-        """
-        Creates a pptx including time series plots, metadata and descriptions of all columns in TSC dataframe.
-        The user is recommended to apply format changes after exporting to pptx-format
-        """
-        prs = pptx.Presentation()
-
-        # Presentation settings
-        title_page_slide_layout = prs.slide_layouts[0]
-        title_slide_layout = prs.slide_layouts[5]
-
-        # Add title page
-        slide = prs.slides.add_slide(title_page_slide_layout)
-        title = slide.shapes.title
-        title.text = "TSConstrictor Summary"
-        subtitle = slide.placeholders[1]
-        subtitle.text = "Autogenerated " + str(datetime.date.today())
-
-        # Add analysis for each column in TSConstrictor dataframe
-        for column in self.dataframe.columns:
-
-            # Time series slide
-            slide = prs.slides.add_slide(title_slide_layout)
-            title = slide.shapes.title
-            title.text = column + ' - time series'
-
-            # Create plot
-            self.plot_static(y_column=column, save_name='timeseries.png')
-
-            # Add plot to slide
-            left = Inches(0.5)
-            top = Inches(2)
-            width = Inches(8)
-            pic = slide.shapes.add_picture("timeseries.png", left, top, width=width)
-            os.remove('timeseries.png')
-
-            # Statistics and metadata slide
-            slide = prs.slides.add_slide(title_slide_layout)
-            title = slide.shapes.title
-            title.text = column + ' \n Statistics and description'
-            shapes = slide.shapes
-
-            # Find number of rows of metadata and description
-            try:
-                desc_rows = len(self.description[column])
-            except KeyError:
-                desc_rows = 0
-                print('No description found for ' + column)
-            try:
-                meta_rows = len(self.metadata[column])
-            except KeyError:
-                meta_rows = 0
-                print('No metadata found for ' + column)
-
-            # Set number of rows to the max of metadata and description
-            rows = max(meta_rows, desc_rows) + 1
-
-            # Set column indices for metadata and description
-            if desc_rows > 0 and meta_rows > 0:
-                cols = 5
-                desc_col = 0
-                meta_col = 3
-            elif desc_rows + meta_rows == 0:
-                continue
-            else:
-                cols = 2
-                desc_col = 0
-                meta_col = 0
-
-            # Set table properties
-            left = top = Inches(1.5)
-            width = Inches(8)
-            height = Inches(0.6)
-
-            table = shapes.add_table(rows, cols, left, top, width, height).table
-
-            # Fill table with descirption and metadata
-            if desc_rows > 0:
-                # write column headings
-                table.cell(0, desc_col).text = 'Description'
-                table.cell(0, desc_col + 1).text = 'Value'
-
-                # write body cells
-                count = 1
-                for key in self.description[column].keys():
-                    table.cell(count, desc_col).text = key
-                    table.cell(count, desc_col + 1).text = str(self.description[column][key])
-                    count += 1
-
-            if meta_rows > 0:
-                # write column headings
-                table.cell(0, meta_col).text = 'Description'
-                table.cell(0, meta_col + 1).text = 'Value'
-
-                # write body cells
-                count = 1
-                for key in self.metadata[column].keys():
-                    table.cell(count, meta_col).text = key
-                    table.cell(count, meta_col + 1).text = str(self.metadata[column][key])
-                    count += 1
-
-        prs.save(presentation_name)
-
-    def create_target_column(self, target_column):
-        """
-        When creating a new column, always call this function first
-        like: my_target_column = self.create_target_column(my_target_column)
-        It checks if it already exists a column with that name in the
-        dataframe, and if it does, adds numbering (_2 / _3 / ...)
-        """
-        if target_column in self.dataframe.columns:
-            new_column_name = target_column + "_2"
-            count = 2
-            while new_column_name in self.dataframe.columns:
-                count = count + 1
-                new_column_name = target_column + "_" + str(count)
-        else:
-            new_column_name = target_column
-        return new_column_name
-
-    def read_acurve_excel_export(self, excel_path):
-        """
-        Read excel file exported from acurve. Stores the data
-        in self.dataframe and self.metadata
-        """
-        df = pd.read_excel(excel_path, header=None)
-        df_list = []
-        md_dict = dict()
-        for i in range(0, len(df.columns), 3):
-            temp_df = df[df.columns[i : i + 3]]
-            md_dict = self.extract_acurve_excel_metadata(temp_df, md_dict)
-            df_temp = self.extract_acurve_excel_data(temp_df)
-            df_list.append(df_temp)
-        df_merged = df_list[0]
-        for df in df_list[1:]:
-            df_merged = pd.merge(df_merged, df, on="Time", how="outer")
-        df_merged = df_merged.sort_index()
-
-        self.dataframe = df_merged
-        self.metadata = md_dict
-
-    def extract_acurve_excel_data(self, dataframe):
-        """
-        Read data of excel exports from acurve
-        """
-        N_ROWS_METADATA = 10
-        data_name = dataframe[dataframe.columns[2]][0]
-        dataframe = dataframe[N_ROWS_METADATA + 1 :]
-        dataframe = dataframe.set_index(dataframe.columns[0])
-        dataframe.columns = ["nan", data_name]
-        dataframe = dataframe.drop(dataframe.columns[0], axis=1)
-        dataframe.index = pd.to_datetime(dataframe.index, format="%Y-%M-%D %HH%MM")
-        dataframe.index.name = "Time"
-        return dataframe
-
-    def extract_acurve_excel_metadata(self, dataframe, md_dict):
-        """
-        Read metadata of excel exports from acurve
-        """
-        N_ROWS_METADATA = 10
-        data_name = dataframe[dataframe.columns[2]][0]
-        col1 = dataframe.columns[0]
-        col2 = dataframe.columns[2]
-        md_dict[data_name] = dict()
-        for idx, data in enumerate(dataframe[col1][0:N_ROWS_METADATA]):
-            md_dict[data_name][data] = str(dataframe[col2][idx])
-        return md_dict
-=======
 import os
 import datetime
 import pandas as pd
@@ -1246,5 +638,4 @@
         md_dict[data_name] = dict()
         for idx, data in enumerate(dataframe[col1][0:N_ROWS_METADATA]):
             md_dict[data_name][data] = str(dataframe[col2][idx])
-        return md_dict
->>>>>>> 8921fd44
+        return md_dict