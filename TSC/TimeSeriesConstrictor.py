import pandas as pd
import numpy as np
import plotly.express as px
import plotly.graph_objs as go
import matplotlib.pyplot as plt
import glob
import pptx
from pptx.util import Inches, Pt


class TimeSeriesConstrictor:
    """
    A class to contain a pandas dataframe along with functions to modify the data in it.
    If the class methods are used, the original data in the dataframe is always kept as it is.
    Instead, new columns are created with the modified data along with how they were created.
    """

    def __init__(self, dataframe=None, metadata=None, description=None):
        if isinstance(dataframe, type(pd.DataFrame())):
            self.dataframe = dataframe
        if isinstance(metadata, type(dict())):
            self.metadata = metadata
        else:
            self.metadata = dict()
        if isinstance(description, type(dict())):
            self.description = description
        else:
            self.description = dict()

    def plot(self, y_column="all", default_mode="lines", **kwargs):
        """
        Returns interactive plot.
        y_column is the column name in self.dataframe,
        can be either a string or a list of strings.

        """
        fig = go.Figure()

        if y_column == "all":
            y_column = [str(col) for col in self.dataframe.columns]
        elif not isinstance(y_column, type([])):
            y_column = [y_column]
        for col in y_column:
            marker_dict = dict()
            temp_data = self.dataframe[col].dropna()
            mode = default_mode
            try:
                mode = self.metadata[col]["plot_mode"]
                marker_dict["symbol"] = self.metadata[col]["plot_markers"]
            except:
                pass
            fig.add_trace(
                go.Scatter(
                    x=temp_data.index,
                    y=temp_data,
                    name=col,
                    mode=mode,
                    marker=marker_dict,
                )
            )
        fig.update_layout(showlegend=True)

        return fig

    def plot_static(self, y_column, save_name='', **kwargs):
        """
        Returns and/or saves static plot, for export of results.
        y_column is the column name in self.dataframe.
        """

        # Check if outlier column
        if 'outlier' in y_column:
            # Plot outliers as points above used data column
            temp_df = self.dataframe[[y_column]].copy()
            temp_df['Time'] = temp_df.index
            fig, ax = plt.subplots(figsize=(12, 5))
            self.dataframe[self.metadata[y_column]['used_data_column']].plot(ax=ax)
            temp_df.plot(x='Time', y=y_column, kind='scatter', color='DarkOrange', ax=ax)
        else:
            # Set fig size suitable for time series
            plt.figure(figsize=(12, 5))
            # Plot y_column
            self.dataframe[y_column].plot()

        # Set axis labels
        try:
            plt.ylabel(self.description[y_column]['unit'])
        except KeyError:
            pass

        # Set title and grid options
        plt.title(y_column)
        plt.grid()
        plt.xticks(rotation=90)

        if not save_name == '':
            plt.savefig(save_name, bbox_inches='tight')
            plt.close()
        else:
            plt.show()

    def create_metadata(self, metadata_dict, target_column):

        self.metadata[target_column] = dict()
        for key in metadata_dict.keys():
            self.metadata[target_column][key] = metadata_dict[key]

    def create_description(self, target_column, var_def=None):

        self.description[target_column] = dict()

        # Read from variable definition file
        if var_def:
            try:
                self.description[target_column]['info'] = var_def['Description'][target_column]
                self.description[target_column]['unit'] = var_def['EngineeringUnit'][target_column]
                self.description[target_column]['min limit'] = var_def['Min limit'][target_column]
                self.description[target_column]['max limit'] = var_def['Max limit'][target_column]
                self.description[target_column]['max constant values'] = var_def['MaxConstantValues'][target_column]
            except KeyError:
                pass

        # Calculate descriptive statistics
        statistics = self.dataframe[target_column].describe()
        for ix, stat in enumerate(statistics):
            self.description[target_column][statistics.index[ix]] = stat

    def outlier_detection(
        self,
        target_column,
        outlier_dist="robust",
        window_size=3,
        median_lim=1,
        mode="run",
        output_column_name="preprocessed",
        outlier_column_name="outliers",
        **kwargs
    ):
        """
        Find outliers.
        Creates one dataframe column called "outliers" where outliers are
        kept and one dataframe column called "preprocessed" where outliers are removed.
        """

        # Constants should always be stated at the top and explained
        CONSTANT_1 = (
            0.675  # Standard distribution constant, portion of data within 1 STD.
        )

        # Create name for column
        new_column = self.create_target_column(outlier_column_name)
        new_column_2 = self.create_target_column(output_column_name)

        # Create metadata dictionary for outliers
        metadata_dict = {"method": "outlier_detection",
                         "used_data_column": target_column,
                         "outlier_dist": outlier_dist,
                         "window_size": window_size,
                         "median_lim": median_lim,
                         "mode": mode,
                         "plot_mode": "markers",
                         "plot_markers": "circle-open"}
        self.create_metadata(metadata_dict, new_column)

        # Create metadata dictionary for column where outliers have been removed

        metadata_dict = {"method": "outlier_detection",
                         "used_data_column": target_column,
                         "outlier_dist": outlier_dist,
                         "window_size": window_size,
                         "median_lim": median_lim,
                         "mode": mode}
        self.create_metadata(metadata_dict, new_column_2)

        # Create temporary dataframe to use only inside this method
        outlier_detection_temp_df = pd.DataFrame()

        # Median of previous (window_size) values
        val = (
            self.dataframe[target_column]
            .rolling(window_size)
            .median(**kwargs)
            .shift(1, axis=0)
        )

        if outlier_dist == "robust":
            # Mean absolute deviation
            mad_val = self.dataframe[target_column].mad(**kwargs)

            # Compare value with val
            outlier_detection_temp_df["Test"] = CONSTANT_1 * (
                (self.dataframe[target_column] - val).abs() / mad_val
            )
        elif outlier_dist == "gaussian":
            # Standard deviation
            dataStd = self.dataframe[target_column].std(**kwargs)

            # Compare value with val
            outlier_detection_temp_df["Test"] = (
                self.dataframe[target_column] - val
            ).abs() / dataStd
        else:
            print("No valid outlier_dist specified, doing nothing")
            outlier_detection_temp_df["Test"] = np.nan
            self.metadata[new_column]["outlier_dist"] = "None"

        if mode == "run":
            # Create column where 0="not outlier", 1="outlier"
            outlier_detection_temp_df["anomalyVec"] = np.zeros(len(self.dataframe))
            outlier_detection_temp_df.loc[
                outlier_detection_temp_df["Test"] > median_lim, "anomalyVec"
            ] = 1

            # Create own column with outliers
            self.dataframe[new_column] = self.dataframe[
                target_column
            ] * outlier_detection_temp_df["anomalyVec"].replace(0, np.nan)

            # The number of data points that were not possible to check with current test due to Nans inside the moving window.
            # Nans in original data are exclude from the sum.
            self.metadata[new_column]["NonCheckedData"] = dict()
            self.metadata[new_column]["NonCheckedData"] = (
                outlier_detection_temp_df["Test"].isna().sum()
                - self.dataframe[target_column].isna().sum()
            )

            self.metadata[new_column]["AnomalyProportion"] = (
                outlier_detection_temp_df["anomalyVec"].sum()
                / outlier_detection_temp_df["anomalyVec"].count()
            )

            # Create column where outliers have been removed from the target data
            self.dataframe[new_column_2] = self.dataframe[target_column].loc[
                outlier_detection_temp_df["anomalyVec"] < 0.5
            ]

            # Add description for outliers and pre-processing columns
            self.create_description(new_column)
            self.description[new_column]["info"] = (
                "Data where all NON-outliers of " + target_column + " are set to nan"
            )
            self.description[new_column][
                "NonCheckedData"
            ] = "Number of data points that were not possible to \
            evaluate with the current test due to Nans inside the moving window. Nans in original data are exclude from the sum."

            self.create_description(new_column_2)
            self.description[new_column_2]["info"] = (
                    "Data where outliers of " + target_column + " are set to nan"
            )

    def read_excel(self, path, index_col=0, **kwargs):
        self.dataframe = pd.read_excel(path, index_col=index_col, **kwargs)

    def read_csv(self, path, index_col=0, **kwargs):
        self.dataframe = pd.read_csv(path, index_col=index_col, **kwargs)

    def find_frozen_values(
        self,
        target_column,
        window_size=3,
        var_lim_low=4,
        mode="run",
        output_column_name="preprocessed",
        outlier_column_name="frozen_values",
        **kwargs
    ):
        """
        Find frozen values.
        Creates one dataframe column called "frozen_values" where data points that are frozen
        are kept and one dataframe column called "preprocessed" where frozen data points
        are removed.
        """

        # Create name for column
        new_column = self.create_target_column(outlier_column_name)
        new_column_2 = self.create_target_column(output_column_name)

        # Create metadata dictionary for frozen values
        metadata_dict = {"method": "find_frozen_values",
                         "used_data_column": target_column,
                         "window_size": window_size,
                         "var_lim_low": var_lim_low,
                         "mode": mode,
                         "plot_mode": "markers",
                         "plot_markers": "circle-open"}
        self.create_metadata(metadata_dict, new_column)

        # Create metadata dictionary for column where frozen values have been removed from target data
        metadata_dict = {"method": "find_frozen_values",
                         "used_data_column": target_column,
                         "window_size": window_size,
                         "var_lim_low": var_lim_low,
                         "mode": mode}
        self.create_metadata(metadata_dict, new_column_2)

        # create temporary dataframe
        frozen_values_temp_df = pd.DataFrame()

        # calc standard deviation of data within the window
        frozen_values_temp_df["Test"] = (
            self.dataframe[target_column].rolling(window_size).std(**kwargs)
        )

        # create column where 0="not frozen value", 1="frozen value"
        frozen_values_temp_df["anomalyVec"] = 0
        frozen_values_temp_df.loc[
            frozen_values_temp_df["Test"] < var_lim_low, "anomalyVec"
        ] = 1

        # Process entire window as frozen
        frozen_values_temp_df["anomalyVec"] = (
            frozen_values_temp_df["anomalyVec"]
            .shift(-window_size + 1, fill_value=0)
            .rolling(window_size)
            .max(**kwargs)
        )

        # first number of data points becomes nan due to window size, these are not detected as frozen and set to 0 here
        frozen_values_temp_df["anomalyVec"][0 : window_size - 1] = 0

        # Add frozen values to new column
        self.dataframe[new_column] = (
            self.dataframe[target_column] * frozen_values_temp_df["anomalyVec"]
        ).replace(0, np.nan)

        # Add column with removed frozen values from raw data
        self.dataframe[new_column_2] = self.dataframe[target_column].loc[
            frozen_values_temp_df["anomalyVec"] < 0.5
        ]

        # Create descriptions for the new columns
        self.create_description(new_column)
        self.description[new_column]["info"] = (
                "Data where all NON-frozen values of " + target_column + " are set to nan"
        )

        self.create_description(new_column_2)
        self.description[new_column_2]["info"] = (
            "Data where frozen values of " + target_column + " are set to nan"
        )

    def out_of_range_detection(self, target_column, min_limit, max_limit):
        """
        Find values outside/inside specified limits.
        Creates one dataframe column called "out_of_range" where data points that are out of range
        are kept and one dataframe column called "preprocessed" where data points that are out of range
        are removed.
        """
        # Create name for column
        new_column = self.create_target_column("out_of_range")
        new_column_2 = self.create_target_column("preprocessed")

        # Create metadata dictionary
        metadata_dict = {"method": "out_of_range_detection",
                         "used_data_column": target_column,
                         "min_limit": min_limit,
                         "max_limit": max_limit,
                         "plot_mode": "markers",
                         "plot_markers": "circle-open"}
        self.create_metadata(metadata_dict, new_column)

        # Create metadata dictionary
        metadata_dict = {"method": "out_of_range_detection",
                         "used_data_column": target_column,
                         "min_limit": min_limit,
                         "max_limit": max_limit}
        self.create_metadata(metadata_dict, new_column_2)

        # Detect data
        temp_df = pd.DataFrame()
        temp_df["Time"] = self.dataframe.index
        temp_df = temp_df.set_index("Time")
        temp_df["out_of_range_binary"] = 0
        temp_df["out_of_range_binary"].loc[
            (self.dataframe[target_column] > max_limit)
        ] = 1
        temp_df["out_of_range_binary"].loc[
            (self.dataframe[target_column] < min_limit)
        ] = 1

        self.dataframe[new_column] = (
            temp_df["out_of_range_binary"] * self.dataframe[target_column]
        ).replace(0, np.nan)

        self.dataframe[new_column_2] = self.dataframe[target_column][
            (self.dataframe[target_column] < max_limit)
            & (self.dataframe[target_column] > min_limit)
        ]

        # Create descriptions
        self.create_description(new_column)
        self.description[new_column]["info"] = (
                "Data where all NON-out of range values of "
                + target_column
                + " are set to nan"
        )
        self.create_description(new_column_2)
        self.description[new_column_2]["info"] = (
            "Data where out of range values of " + target_column + " are set to nan"
        )


    def write_to_excel(self, file_name):
        """
        Store data, metadata and descriptions to excel file
        """
        # create common write for all sheets
        writer = pd.ExcelWriter(file_name, engine="xlsxwriter")

        # write data to sheet "data"
        self.dataframe.to_excel(writer, sheet_name="data")

        # convert metadata dict to dataframe and write to sheet "metadata"
        md_df = pd.DataFrame.from_dict(self.metadata)
        md_df.to_excel(writer, sheet_name="metadata")

        # convert description dict to dataframe and write to sheet "description"
        dscr_df = pd.DataFrame.from_dict(self.description)
        dscr_df.to_excel(writer, sheet_name="description")

        # store file
        writer.save()

<<<<<<< HEAD
    def read_tsc_excel(self, file_name):
        """
        Read data, metadata and descriptions from TSC excel file
        """
        # read data
        self.dataframe = pd.read_excel(file_name, sheet_name='data', index_col=0)

        # read metadata
        self.metadata = pd.read_excel(path, sheet_name='metadata', index_col=0).to_dict()

        # read description
        self.description = pd.read_excel(path, sheet_name='description', index_col=0).to_dict()
=======
    def write_summary_pptx(self, presentation_name):
        """
        Creates a pptx including time series plots, metadata and descriptions of all columns in TSC dataframe.
        The user is recommended to apply format changes after exporting to pptx-format
        """
        prs = pptx.Presentation()

        # Presentation settings
        title_page_slide_layout = prs.slide_layouts[0]
        title_slide_layout = prs.slide_layouts[5]

        # Add title page
        slide = prs.slides.add_slide(title_page_slide_layout)
        title = slide.shapes.title
        title.text = "TSConstrictor Summary"
        subtitle = slide.placeholders[1]
        subtitle.text = "Autogenerated " + str(datetime.date.today())

        # Add analysis for each column in TSConstrictor dataframe
        for column in self.dataframe.columns:

            # Time series slide
            slide = prs.slides.add_slide(title_slide_layout)
            title = slide.shapes.title
            title.text = column + ' - time series'

            # Create plot
            self.plot_static(y_column=column, save_name='timeseries.png')

            # Add plot to slide
            left = Inches(0.5)
            top = Inches(2)
            width = Inches(8)
            pic = slide.shapes.add_picture("timeseries.png", left, top, width=width)
            os.remove('timeseries.png')

            # Statistics and metadata slide
            slide = prs.slides.add_slide(title_slide_layout)
            title = slide.shapes.title
            title.text = column + ' \n Statistics and description'
            shapes = slide.shapes

            # Find number of rows of metadata and description
            try:
                desc_rows = len(self.description[column])
            except KeyError:
                desc_rows = 0
                print('No description found for ' + column)
            try:
                meta_rows = len(self.metadata[column])
            except KeyError:
                meta_rows = 0
                print('No metadata found for ' + column)

            # Set number of rows to the max of metadata and description
            rows = max(meta_rows, desc_rows) + 1

            # Set column indices for metadata and description
            if desc_rows > 0 and meta_rows > 0:
                cols = 5
                desc_col = 0
                meta_col = 3
            elif desc_rows + meta_rows == 0:
                continue
            else:
                cols = 2
                desc_col = 0
                meta_col = 0

            # Set table properties
            left = top = Inches(1.5)
            width = Inches(8)
            height = Inches(0.6)

            table = shapes.add_table(rows, cols, left, top, width, height).table

            # Fill table with descirption and metadata
            if desc_rows > 0:
                # write column headings
                table.cell(0, desc_col).text = 'Description'
                table.cell(0, desc_col + 1).text = 'Value'

                # write body cells
                count = 1
                for key in self.description[column].keys():
                    table.cell(count, desc_col).text = key
                    table.cell(count, desc_col + 1).text = str(self.description[column][key])
                    count += 1

            if meta_rows > 0:
                # write column headings
                table.cell(0, meta_col).text = 'Description'
                table.cell(0, meta_col + 1).text = 'Value'

                # write body cells
                count = 1
                for key in self.metadata[column].keys():
                    table.cell(count, meta_col).text = key
                    table.cell(count, meta_col + 1).text = str(self.metadata[column][key])
                    count += 1

        prs.save(presentation_name)
>>>>>>> cfe431d6

    def create_target_column(self, target_column):
        """
        When creating a new column, always call this function first
        like: my_target_column = self.create_target_column(my_target_column)
        It checks if it already exists a column with that name in the
        dataframe, and if it does, adds numbering (_2 / _3 / ...)
        """
        if target_column in self.dataframe.columns:
            new_column_name = target_column + "_2"
            count = 2
            while new_column_name in self.dataframe.columns:
                count = count + 1
                new_column_name = target_column + "_" + str(count)
        else:
            new_column_name = target_column
        return new_column_name

    def read_acurve_excel_export(self, excel_path):
        """
        Read excel file exported from acurve. Stores the data
        in self.dataframe and self.metadata
        """
        df = pd.read_excel(excel_path, header=None)
        df_list = []
        md_dict = dict()
        for i in range(0, len(df.columns), 3):
            temp_df = df[df.columns[i : i + 3]]
            md_dict = self.extract_acurve_excel_metadata(temp_df, md_dict)
            df_temp = self.extract_acurve_excel_data(temp_df)
            df_list.append(df_temp)
        df_merged = df_list[0]
        for df in df_list[1:]:
            df_merged = pd.merge(df_merged, df, on="Time", how="outer")
        df_merged = df_merged.sort_index()

        self.dataframe = df_merged
        self.metadata = md_dict

    def extract_acurve_excel_data(self, dataframe):
        """
        Read data of excel exports from acurve
        """
        N_ROWS_METADATA = 10
        data_name = dataframe[dataframe.columns[2]][0]
        dataframe = dataframe[N_ROWS_METADATA + 1 :]
        dataframe = dataframe.set_index(dataframe.columns[0])
        dataframe.columns = ["nan", data_name]
        dataframe = dataframe.drop(dataframe.columns[0], axis=1)
        dataframe.index = pd.to_datetime(dataframe.index, format="%Y-%M-%D %HH%MM")
        dataframe.index.name = "Time"
        return dataframe

    def extract_acurve_excel_metadata(self, dataframe, md_dict):
        """
        Read metadata of excel exports from acurve
        """
        N_ROWS_METADATA = 10
        data_name = dataframe[dataframe.columns[2]][0]
        col1 = dataframe.columns[0]
        col2 = dataframe.columns[2]
        md_dict[data_name] = dict()
        for idx, data in enumerate(dataframe[col1][0:N_ROWS_METADATA]):
            md_dict[data_name][data] = str(dataframe[col2][idx])
        return md_dict
<|MERGE_RESOLUTION|>--- conflicted
+++ resolved
@@ -422,7 +422,7 @@
         # store file
         writer.save()
 
-<<<<<<< HEAD
+        
     def read_tsc_excel(self, file_name):
         """
         Read data, metadata and descriptions from TSC excel file
@@ -435,7 +435,8 @@
 
         # read description
         self.description = pd.read_excel(path, sheet_name='description', index_col=0).to_dict()
-=======
+        
+        
     def write_summary_pptx(self, presentation_name):
         """
         Creates a pptx including time series plots, metadata and descriptions of all columns in TSC dataframe.
@@ -538,7 +539,6 @@
                     count += 1
 
         prs.save(presentation_name)
->>>>>>> cfe431d6
 
     def create_target_column(self, target_column):
         """
@@ -603,4 +603,4 @@
         md_dict[data_name] = dict()
         for idx, data in enumerate(dataframe[col1][0:N_ROWS_METADATA]):
             md_dict[data_name][data] = str(dataframe[col2][idx])
-        return md_dict
+        return md_dict